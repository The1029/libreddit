{% extends "base.html" %}
{% import "utils.html" as utils %}

{% block title %}{{ post.title }} - r/{{ post.community }}{% endblock %}

{% block search %}
	{% call utils::search(["/r/", post.community.as_str()].concat(), "") %}
{% endblock %}

{% block root %}/r/{{ post.community }}{% endblock %}{% block location %}r/{{ post.community }}{% endblock %}
{% block head %}
	{% call super() %}
	<meta name="author" content="u/{{ post.author.name }}">
{% endblock %}

<!-- OPEN COMMENT MACRO -->
{% macro comment(item) -%}
<div id="{{ item.id }}" class="comment">
	<div class="comment_left">
		<p class="comment_score">{{ item.score }}</p>
		<div class="line"></div>
	</div>
	<details class="comment_right" open>
		<summary class="comment_data">
			<a class="comment_author {{ item.author.distinguished }} {% if item.author.name == post.author.name %}op{% endif %}" href="/u/{{ item.author.name }}">u/{{ item.author.name }}</a>
			{% if item.author.flair.flair_parts.len() > 0 %}
				<small class="author_flair">{% call utils::render_flair(item.author.flair.flair_parts) %}</small>
			{% endif %}
			<span class="created" title="{{ post.created }}">{{ item.rel_time }}</span>
		</summary>
		<div class="comment_body">{{ item.body }}</div>
{%- endmacro %}

<!-- CLOSE COMMENT MACRO -->
{% macro close() %}
</details></div>
{% endmacro %}

{% block content %}
	<div id="column_one">

		<!-- POST CONTENT -->
		<div class="post highlighted">
			
			<p class="post_header">
				<a class="post_subreddit" href="/r/{{ post.community }}">r/{{ post.community }}</a>
				<span class="dot">&bull;</span>
				<a class="post_author" href="/u/{{ post.author.name }}">u/{{ post.author.name }}</a>
				{% if post.author.flair.flair_parts.len() > 0 %}
					<small class="author_flair">{% call utils::render_flair(post.author.flair.flair_parts) %}</small>
				{% endif %}
				<span class="dot">&bull;</span>
				<span class="created" title="{{ post.created }}">{{ post.rel_time }}</span>
			</p>
			<p class="post_title">
				<a href="{{ post.permalink }}">{{ post.title }}</a>
				{% if post.flair.flair_parts.len() > 0 %}
					<small class="post_flair" style="color:{{ post.flair.foreground_color }}; background:{{ post.flair.background_color }};">{% call utils::render_flair(post.flair.flair_parts) %}</small>
				{% endif %}
				{% if post.flags.nsfw %} <small class="nsfw">NSFW</small>{% endif %}
			</p>

			<!-- POST MEDIA -->
			{% if post.post_type == "image" %}
<<<<<<< HEAD
			<img class="post_media" alt="Post image" width="{{ post.media_width }}px" height="{{ post.media_height}}px" src="{{ post.media }}"/>
=======
			<img class="post_media" width="{{ post.media.width }}px" height="{{ post.media.height}}px" src="{{ post.media.url }}"/>
>>>>>>> 7a32ba08
			{% else if post.post_type == "video" || post.post_type == "gif" %}
			<video class="post_media" src="{{ post.media.url }}" controls autoplay loop></video>
			{% else if post.post_type == "link" %}
			<a id="post_url" href="{{ post.media.url }}">{{ post.media.url }}</a>
			{% endif %}

			<!-- POST BODY -->
			<div class="post_body">{{ post.body }}</div>
			<div class="post_score">{{ post.score }}<span class="label"> Upvotes</span></div>
			<div class="post_footer">
				
				<ul id="post_links">
					<li><a href="/{{ post.id }}">permalink</a></li>
					<li><a href="https://reddit.com/{{ post.id }}">reddit</a></li>
				</ul>
				<p>{{ post.upvote_ratio }}% Upvoted</p>
			</div>

		</div>

		<!-- SORT FORM -->
		<form id="sort">
			<select name="sort" title="Sort comments by"> 
				{% call utils::options(sort, ["confidence", "top", "new", "controversial", "old"], "confidence") %}
			</select><input id="sort_submit" type="submit" value="&rarr;">
		</form>

		<!-- COMMENTS -->
		{% for c in comments -%}
		<div class="thread">
			<!-- EACH COMMENT -->
			{% call comment(c) %}
			<blockquote class="replies">{% for reply1 in c.replies %}{% call comment(reply1) %}
				<!-- FIRST-LEVEL REPLIES -->
				<blockquote class="replies">{% for reply2 in reply1.replies %}{% call comment(reply2) %}
					<!-- SECOND-LEVEL REPLIES -->
					<blockquote class="replies">{% for reply3 in reply2.replies %}{% call comment(reply3) %}
						<!-- THIRD-LEVEL REPLIES -->
						{% if reply3.replies.len() > 0 %}
							<!-- LINK TO CONTINUE REPLIES -->
							<a class="deeper_replies" href="{{ post.permalink }}{{ reply3.id }}">&rarr; More replies</a>
						{% endif %}
						{% call close() %}
					{% endfor %}
					</blockquote>{% call close() %}
				{% endfor %}
				</blockquote>{% call close() %}
			{% endfor %}
			</blockquote>{% call close() %}
		</div>
		{%- endfor %}

	</div>
{% endblock %}<|MERGE_RESOLUTION|>--- conflicted
+++ resolved
@@ -62,11 +62,7 @@
 
 			<!-- POST MEDIA -->
 			{% if post.post_type == "image" %}
-<<<<<<< HEAD
-			<img class="post_media" alt="Post image" width="{{ post.media_width }}px" height="{{ post.media_height}}px" src="{{ post.media }}"/>
-=======
-			<img class="post_media" width="{{ post.media.width }}px" height="{{ post.media.height}}px" src="{{ post.media.url }}"/>
->>>>>>> 7a32ba08
+			<img class="post_media" alt="Post image" width="{{ post.media.width }}px" height="{{ post.media.height}}px" src="{{ post.media.url }}"/>
 			{% else if post.post_type == "video" || post.post_type == "gif" %}
 			<video class="post_media" src="{{ post.media.url }}" controls autoplay loop></video>
 			{% else if post.post_type == "link" %}
